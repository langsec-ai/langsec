import pytest
from langsec import SQLSecurityGuard
from langsec.schema.security_schema import (
    SecuritySchema,
    TableSchema,
    ColumnSchema,
)
<<<<<<< HEAD
from langsec.schema.sql.enums import (
    JoinType, 
    AggregationType,
    Access
)

from langsec.schema.sql.operations import JoinRule
=======
from langsec.schema.sql import (
    QueryType,
    JoinType, 
    AggregationType,
)
from langsec.schema import Access
>>>>>>> c00c220f

@pytest.fixture
def security_schema_allow_all():
    """Provides a security schema that allows most operations."""
    default_table_schema = TableSchema(
<<<<<<< HEAD
        default_allowed_join=JoinRule(allowed_types={
            JoinType.CROSS, 
            JoinType.INNER, 
            JoinType.RIGHT, 
            JoinType.LEFT
        })
=======
        require_where_clause=False,
        default_allowed_join={JoinType.CROSS, JoinType.INNER, JoinType.RIGHT, JoinType.LEFT}
>>>>>>> c00c220f
    )
    
    default_column_schema = ColumnSchema(
        access=Access.READ,
        allowed_aggregations={AggregationType.SUM, AggregationType.COUNT}
    )
    
    return SecuritySchema(
        default_table_security_schema=default_table_schema,
        default_column_security_schema=default_column_schema
    )

@pytest.fixture
def security_guard_allow_all(security_schema_allow_all):
    """Provides a security guard with default table and column security schemas."""
    return SQLSecurityGuard(security_schema_allow_all)

@pytest.fixture
def security_guard_deny_AVG():
    """Provides a security guard that denies AVG aggregations."""
    default_table_schema = TableSchema(
        allowed_joins={},
        default_allowed_join=None
    )
    
    default_column_schema = ColumnSchema(
        access=Access.READ,
        allowed_aggregations={AggregationType.SUM}
    )
    
    security_schema = SecuritySchema(
        default_table_security_schema=default_table_schema,
        default_column_security_schema=default_column_schema
    )
    
    return SQLSecurityGuard(security_schema)

@pytest.fixture
def security_guard_deny_all():
    """Provides a security guard that denies most operations."""
    default_table_schema = TableSchema(
        allowed_joins={},
        default_allowed_join=None
    )
    
    default_column_schema = ColumnSchema(
        access=Access.DENIED,
        allowed_aggregations=set()
    )
    
    security_schema = SecuritySchema(
        default_table_security_schema=default_table_schema,
        default_column_security_schema=default_column_schema
    )
    
    return SQLSecurityGuard(security_schema)

@pytest.fixture
def security_guard_require_where_clause_all():
    """Provides a security guard that requires WHERE clauses."""
    default_table_schema = TableSchema(
        allowed_joins={},
        default_allowed_join=None
    )
    
    default_column_schema = ColumnSchema(
        access=Access.READ,
        allowed_aggregations=set()
    )
    
    security_schema = SecuritySchema(
        default_table_security_schema=default_table_schema,
        default_column_security_schema=default_column_schema
    )
    
    return SQLSecurityGuard(security_schema)

@pytest.fixture
def basic_schema():
    """Provides a basic security schema for testing."""
    return SecuritySchema(
        tables={
            "users": TableSchema(
                columns={
                    "id": ColumnSchema(access=Access.READ),
                    "username": ColumnSchema(access=Access.READ),
                    "created_at": ColumnSchema(access=Access.READ),
                    "column_1": ColumnSchema(access=Access.READ),
                },
                allowed_joins={
                    "orders": {JoinType.INNER, JoinType.LEFT}
                },
                default_allowed_join=None
            ),
            "orders": TableSchema(
                columns={
                    "id": ColumnSchema(access=Access.READ),
                    "user_id": ColumnSchema(access=Access.READ),
                    "amount": ColumnSchema(
                        access=Access.READ,
                        allowed_aggregations={AggregationType.SUM, AggregationType.AVG},
                    ),
                },
                allowed_joins={
                    "users": {JoinType.INNER, JoinType.LEFT}
                },
                default_allowed_join=None
            ),
        },
        max_joins=2,
        max_query_length=500,
    )

@pytest.fixture
def complex_schema():
    """Provides a complex security schema for testing."""
    return SecuritySchema(
        tables={
            "users": TableSchema(
                columns={
                    "id": ColumnSchema(access=Access.READ),
                    "username": ColumnSchema(access=Access.READ),
                    "created_at": ColumnSchema(access=Access.READ),
                    "order_frequency": ColumnSchema(access=Access.READ),
                },
                allowed_joins={
                    "orders": {JoinType.INNER, JoinType.LEFT},
                    "products": {JoinType.INNER, JoinType.LEFT}
                },
                default_allowed_join=None
            ),
            "orders": TableSchema(
                columns={
                    "id": ColumnSchema(access=Access.READ),
                    "user_id": ColumnSchema(access=Access.READ),
                    "amount": ColumnSchema(
                        access=Access.READ,
                        allowed_aggregations={
                            AggregationType.MAX,
                            AggregationType.SUM,
                            AggregationType.AVG,
                            AggregationType.COUNT,
                        },
                    ),
                    "product_id": ColumnSchema(access=Access.READ),
                    "total_spent": ColumnSchema(access=Access.READ),
                    "order_count": ColumnSchema(access=Access.READ),
                },
                allowed_joins={
                    "users": {JoinType.INNER, JoinType.LEFT},
                    "products": {JoinType.INNER, JoinType.LEFT},
                },
                default_allowed_join=None
            ),
            "products": TableSchema(
                columns={
                    "id": ColumnSchema(access=Access.READ),
                    "name": ColumnSchema(access=Access.READ),
                    "price": ColumnSchema(
                        access=Access.READ,
                        allowed_aggregations={
                            AggregationType.AVG,
                            AggregationType.MIN,
                            AggregationType.MAX,
                        },
                    ),
                    "category": ColumnSchema(
                        access=Access.READ,
                        allowed_aggregations={AggregationType.COUNT},
                    ),
                    "product_count": ColumnSchema(access=Access.READ),
                    "avg_price": ColumnSchema(access=Access.READ),
                    "total_sales": ColumnSchema(access=Access.READ),
                    "max_product_price": ColumnSchema(access=Access.READ),
                },
                allowed_joins={
                    "orders": {JoinType.INNER, JoinType.LEFT}
                },
                default_allowed_join=None
            ),
        },
        max_joins=3,
        allow_subqueries=True,
        max_query_length=500,
        forbidden_keywords={
            "DROP",
            "DELETE",
            "TRUNCATE",
            "ALTER",
            "GRANT",
            "REVOKE",
            "EXECUTE",
            "EXEC",
        },
    )

@pytest.fixture
def security_guard(basic_schema):
    """Provides a configured SQLSecurityGuard instance."""
    return SQLSecurityGuard(schema=basic_schema)

@pytest.fixture
def complex_security_guard(complex_schema):
    """Provides a SQLSecurityGuard instance with complex configuration."""
    return SQLSecurityGuard(schema=complex_schema)

@pytest.fixture
def security_guard_no_subqueries(basic_schema):
    """Create a security guard with subqueries disabled."""
    basic_schema.allow_subqueries = False
    return SQLSecurityGuard(schema=basic_schema)

<<<<<<< HEAD
@pytest.fixture
def security_deny_only_email_column(security_schema_allow_all: SecuritySchema):
    """Creates a security guard that denies access only to the email column."""
    security_schema_allow_all.tables = {
        "users": TableSchema(
            columns={
                "email": ColumnSchema(access=Access.DENIED),
            },
            default_allowed_join=None
        )
    }

    return SQLSecurityGuard(security_schema_allow_all)

@pytest.fixture
def mixed_access_schema():
    """
    Provides a security schema with mixed read/write access:
    - users table:
        - id: read-only (SELECT only)
        - username: read-only (SELECT only)
        - email: write (SELECT, UPDATE)
        - last_login: write (UPDATE, INSERT only - no SELECT)
    - audit_log table:
        - id: read-only (SELECT only)
        - action: write (SELECT, INSERT only)
        - timestamp: write (INSERT only)
    """
    return SecuritySchema(
        tables={
            "users": TableSchema(
                columns={
                    "id": ColumnSchema(
                        access=Access.READ,
                        allowed_operations={"SELECT"}
                    ),
                    "username": ColumnSchema(
                        access=Access.READ,
                        allowed_operations={"SELECT"}
                    ),
                    "email": ColumnSchema(
                        access=Access.WRITE,
                        allowed_operations={"SELECT", "UPDATE"}
                    ),
                    "last_login": ColumnSchema(
                        access=Access.WRITE,
                        allowed_operations={"UPDATE", "INSERT"}  # No SELECT permission
                    )
                }
            ),
            "audit_log": TableSchema(
                columns={
                    "id": ColumnSchema(
                        access=Access.READ,
                        allowed_operations={"SELECT"}
                    ),
                    "action": ColumnSchema(
                        access=Access.WRITE,
                        allowed_operations={"SELECT", "INSERT"}  # Can read and insert
                    ),
                    "timestamp": ColumnSchema(
                        access=Access.WRITE,
                        allowed_operations={"INSERT"}  # Insert only
                    )
                }
            )
        },
        max_joins=1,
        allow_subqueries=True
    )

@pytest.fixture
def mixed_access_guard(mixed_access_schema):
    """Provides a security guard with mixed read/write access configuration."""
    return SQLSecurityGuard(mixed_access_schema)
=======
@pytest.fixture
def security_deny_only_email_column(security_schema_allow_all: SecuritySchema):
    """Creates a security guard that denies access only to the email column."""
    security_schema_allow_all.tables = {
        "users": TableSchema(
            columns={
                "email": ColumnSchema(access=Access.DENIED),
            },
            default_allowed_join=None
        )
    }

    return SQLSecurityGuard(security_schema_allow_all)
>>>>>>> c00c220f
<|MERGE_RESOLUTION|>--- conflicted
+++ resolved
@@ -5,38 +5,22 @@
     TableSchema,
     ColumnSchema,
 )
-<<<<<<< HEAD
 from langsec.schema.sql.enums import (
     JoinType, 
     AggregationType,
     Access
 )
 
-from langsec.schema.sql.operations import JoinRule
-=======
-from langsec.schema.sql import (
-    QueryType,
-    JoinType, 
-    AggregationType,
-)
-from langsec.schema import Access
->>>>>>> c00c220f
-
 @pytest.fixture
 def security_schema_allow_all():
     """Provides a security schema that allows most operations."""
     default_table_schema = TableSchema(
-<<<<<<< HEAD
-        default_allowed_join=JoinRule(allowed_types={
+        default_allowed_join={
             JoinType.CROSS, 
             JoinType.INNER, 
             JoinType.RIGHT, 
             JoinType.LEFT
-        })
-=======
-        require_where_clause=False,
-        default_allowed_join={JoinType.CROSS, JoinType.INNER, JoinType.RIGHT, JoinType.LEFT}
->>>>>>> c00c220f
+        }
     )
     
     default_column_schema = ColumnSchema(
@@ -249,7 +233,6 @@
     basic_schema.allow_subqueries = False
     return SQLSecurityGuard(schema=basic_schema)
 
-<<<<<<< HEAD
 @pytest.fixture
 def security_deny_only_email_column(security_schema_allow_all: SecuritySchema):
     """Creates a security guard that denies access only to the email column."""
@@ -324,19 +307,4 @@
 @pytest.fixture
 def mixed_access_guard(mixed_access_schema):
     """Provides a security guard with mixed read/write access configuration."""
-    return SQLSecurityGuard(mixed_access_schema)
-=======
-@pytest.fixture
-def security_deny_only_email_column(security_schema_allow_all: SecuritySchema):
-    """Creates a security guard that denies access only to the email column."""
-    security_schema_allow_all.tables = {
-        "users": TableSchema(
-            columns={
-                "email": ColumnSchema(access=Access.DENIED),
-            },
-            default_allowed_join=None
-        )
-    }
-
-    return SQLSecurityGuard(security_schema_allow_all)
->>>>>>> c00c220f
+    return SQLSecurityGuard(mixed_access_schema)