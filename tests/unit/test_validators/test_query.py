import pytest
from langsec.exceptions.errors import (
    TableAccessError,
    ColumnAccessError,
    JoinViolationError,
    QueryComplexityError,
)
from langsec.core.security import SQLSecurityGuard


class TestBasicQueries:
    def test_simple_select(self, security_guard):
        """Test basic SELECT query validation."""
        query = "SELECT id, username FROM users WHERE created_at > '2024-01-01'"
        assert security_guard.validate_query(query)

    def test_denied_column(self, security_guard):
        """Test that denied columns are caught."""
        query = "SELECT email FROM users WHERE created_at > '2024-01-01'"
        with pytest.raises(ColumnAccessError):
            security_guard.validate_query(query)

    # def test_missing_where_clause(self, security_guard):
    #     """Test that missing WHERE clause is caught."""
    #     query = "SELECT id, username FROM users"
    #     with pytest.raises(QueryComplexityError):
    #         security_guard.validate_query(query)

    def test_invalid_table(self, security_guard):
        """Test that invalid tables are caught."""
        query = "SELECT * FROM nonexistent_table"
        with pytest.raises(TableAccessError):
            security_guard.validate_query(query)


class TestColumnAccess:
    def test_allowed_column(self, security_guard):
        """Test that allowed columns are allowed."""
        query = "SELECT id, username FROM users WHERE created_at > '2024-01-01'"
        assert security_guard.validate_query(query)

    def test_denied_column(self, security_guard):
        """Test that denied columns are caught."""
        query = "SELECT email FROM users WHERE created_at > '2024-01-01'"
        with pytest.raises(ColumnAccessError):
            security_guard.validate_query(query)

    def test_allowed_aggregation(self, security_guard):
        """Test that allowed aggregations are allowed."""
        query = "SELECT SUM(amount) as total_amount FROM orders"
        assert security_guard.validate_query(query)

    def test_denied_aggregation(self, security_guard):
        """Test that denied aggregations are caught."""
        query = "SELECT AVG(amount) as avg_amount FROM orders"
        assert security_guard.validate_query(query)

    def test_allowed_where_column(self, security_guard):
        """Test that allowed WHERE columns are allowed."""
        query = "SELECT * FROM users WHERE created_at > '2024-01-01'"
        assert security_guard.validate_query(query)

    def test_denied_where_column(self, security_guard):
        """Test that denied WHERE columns are caught."""
        query = "SELECT * FROM users WHERE email = 'a@a.com'"
        with pytest.raises(ColumnAccessError):
            security_guard.validate_query(query)

    def test_column_not_in_schema(self, security_guard):
        """Test that columns not in the schema are caught."""
        query = "SELECT * FROM users WHERE foo = 'bar'"
        with pytest.raises(ColumnAccessError):
            security_guard.validate_query(query)


class TestJoins:
    def test_allowed_inner_join(self, security_guard):
        """Test allowed JOIN operations."""
        query = """
            SELECT users.username, orders.amount 
            FROM users 
            INNER JOIN orders ON users.id = orders.user_id
            WHERE users.created_at > '2024-01-01'
        """
        assert security_guard.validate_query(query)

    def test_valid_left_join(self, security_guard):
        """Test that LEFT JOIN is allowed."""
        query = """
            SELECT users.username, orders.amount
            FROM users
            LEFT JOIN orders ON users.id = orders.user_id
            WHERE users.created_at > '2024-01-01'
        """
        security_guard.validate_query(query)  # Should not raise

    def test_invalid_full_join(self, security_guard):
        """Test that FULL JOIN is not allowed."""
        query = """
            SELECT users.username, orders.amount
            FROM users
            FULL JOIN orders ON users.id = orders.user_id
            WHERE users.created_at > '2024-01-01'
        """
        with pytest.raises(JoinViolationError):
            security_guard.validate_query(query)

    def test_right_join(self, security_guard):
        """Test that RIGHT JOIN is allowed between users and orders when LEFT JOIN is supported between orders and users"""
        query = """
            SELECT users.username, orders.amount
            FROM users
            RIGHT JOIN orders ON users.id = orders.user_id
            WHERE users.created_at > '2024-01-01'
        """
        security_guard.validate_query(query) # Should not raise

    def test_invalid_cross_join(self, security_guard):
        """Test that CROSS JOIN is not allowed."""
        query = """
            SELECT users.username, orders.amount
            FROM users
            CROSS JOIN orders
            WHERE users.created_at > '2024-01-01'
        """
        with pytest.raises(JoinViolationError):
            security_guard.validate_query(query)

    def test_too_many_joins(self, security_guard):
        """Test join limit enforcement."""
        query = """
            SELECT u.username, o.amount, p.name 
            FROM users u
            JOIN orders o ON u.id = o.user_id
            JOIN users p ON o.product_id = p.id
            JOIN users c ON p.category_id = c.id
            WHERE u.created_at > '2024-01-01'
        """
        with pytest.raises(JoinViolationError):
            security_guard.validate_query(query)


class TestAggregations:
    def test_allowed_aggregation(self, security_guard):
        """Test allowed aggregation functions."""
        query = """
            SELECT users.username, SUM(orders.amount) as total_amount
            FROM users 
            JOIN orders ON users.id = orders.user_id
            WHERE users.created_at > '2024-01-01'
            GROUP BY users.username
        """
        assert security_guard.validate_query(query)

    def test_invalid_aggregation(self, security_guard):
        """Test that invalid aggregations are caught."""
        query = """
            SELECT users.username, MIN(orders.amount) as min_amount
            FROM users 
            JOIN orders ON users.id = orders.user_id
            WHERE users.created_at > '2024-01-01'
            GROUP BY users.username
        """
        with pytest.raises(QueryComplexityError):
            security_guard.validate_query(query)


class TestAliases:
    def test_table_aliases(self, security_guard):
        """Test that queries with table aliases are validated correctly."""
        query = """
            SELECT u.id, u.username 
            FROM users u
            WHERE u.created_at > '2024-01-01'
        """
        assert security_guard.validate_query(query)

    def test_column_aliases(self, security_guard):
        """Test that queries with column aliases are validated correctly."""
        query = """
            SELECT 
                users.username AS user_name,
                users.created_at AS registration_date
            FROM users
            WHERE users.created_at > '2024-01-01'
        """
        assert security_guard.validate_query(query)

    def test_complex_aliases(self, security_guard):
        """Test that queries with both table and column aliases in joins are validated."""
        query = """
            SELECT 
                u.username AS customer_name,
                o.amount AS order_total,
                o.id AS order_number
            FROM users u
            JOIN orders o ON u.id = o.user_id
            WHERE u.created_at > '2024-01-01'
        """
        assert security_guard.validate_query(query)

    def test_aliased_aggregations(self, security_guard):
        """Test that queries with aliases in aggregations are validated."""
        query = """
            SELECT 
                users.username AS customer,
                COUNT(orders.id) AS total_orders,
                SUM(orders.amount) AS total_spent
            FROM users
            LEFT JOIN orders ON users.id = orders.user_id
            WHERE users.created_at > '2024-01-01'
            GROUP BY users.username
        """
        assert security_guard.validate_query(query)

    def test_denied_column_with_alias(self, security_guard):
        """Test that denied columns are caught even when aliased."""
        query = """
            SELECT 
                users.email AS contact_info
            FROM users
            WHERE users.created_at > '2024-01-01'
        """
        with pytest.raises(ColumnAccessError):
            security_guard.validate_query(query)

    def test_nonexistent_column_with_alias(self, security_guard):
        """Test that nonexistent columns are caught even when aliased."""
        query = """
            SELECT 
                users.nonexistent_column AS some_alias
            FROM users
            WHERE users.created_at > '2024-01-01'
        """
        with pytest.raises(ColumnAccessError):
            security_guard.validate_query(query)


class TestSubqueries:
    def test_simple_subquery_allowed(self, complex_security_guard):
        """Test that subqueries are allowed when enabled."""
        query = """
            SELECT username
            FROM users
            WHERE id IN (
                SELECT user_id
                FROM orders 
                WHERE amount > 100
            )
        """
        assert complex_security_guard.validate_query(query)

    def test_correlated_subquery_allowed(self, complex_security_guard):
        """Test that correlated subqueries are allowed when enabled."""
        query = """
            SELECT username,
                (SELECT SUM(amount) 
                 FROM orders 
                 WHERE orders.user_id = users.id) as total_spent
            FROM users
            WHERE created_at > '2024-01-01'
        """
        assert complex_security_guard.validate_query(query)

    def test_multiple_subqueries_allowed(self, complex_security_guard):
        """Test that multiple subqueries are allowed when enabled."""
        query = """
            SELECT 
                username,
                (SELECT COUNT(*) FROM orders WHERE orders.user_id = users.id) as order_count,
                (SELECT MAX(amount) FROM orders WHERE orders.user_id = users.id) as max_order
            FROM users
            WHERE id IN (
                SELECT user_id
                FROM orders 
                WHERE amount > 100
            )
        """
        assert complex_security_guard.validate_query(query)

    def test_subquery_denied(self, security_guard_no_subqueries):
        """Test that subqueries are denied when disabled."""
        query = """
            SELECT username
            FROM users
            WHERE id IN (
                SELECT user_id
                FROM orders 
                WHERE amount > 100
            )
        """
        with pytest.raises(QueryComplexityError) as exc:
            security_guard_no_subqueries.validate_query(query)
        assert "Subqueries are not allowed" in str(exc.value)

    def test_correlated_subquery_denied(self, security_guard_no_subqueries):
        """Test that correlated subqueries are denied when disabled."""
        query = """
            SELECT username,
                (SELECT SUM(amount) 
                 FROM orders 
                 WHERE orders.user_id = users.id) as total_spent
            FROM users
            WHERE created_at > '2024-01-01'
        """
        with pytest.raises(QueryComplexityError) as exc:
            security_guard_no_subqueries.validate_query(query)
        assert "Subqueries are not allowed" in str(exc.value)


class TestQueryTypes:
    def test_allowed_select(self, security_guard):
        """Test that SELECT queries are allowed by default."""
        query = "SELECT id, username FROM users WHERE id = 1"
        assert security_guard.validate_query(query)

    # TODO: Once we enforce operation types, uncomment these tests.
    # def test_denied_insert(self, security_guard):
    #     """Test that INSERT queries are denied by default."""
    #     query = "INSERT INTO users (username) VALUES ('test')"
    #     with pytest.raises(QueryComplexityError) as exc:
    #         security_guard.validate_query(query)
    #     assert "Query type 'INSERT' is not allowed" in str(exc.value)

    # TODO: Once we enforce operation types, uncomment these tests.
    # def test_denied_update(self, security_guard):
    #     """Test that UPDATE queries are denied by default."""
    #     query = "UPDATE users SET username = 'test' WHERE id = 1"
    #     with pytest.raises(QueryComplexityError) as exc:
    #         security_guard.validate_query(query)
    #     assert "Query type 'UPDATE' is not allowed" in str(exc.value)

     # TODO: Once we enforce operation types, uncomment these tests.
    # def test_multiple_allowed_types(self, basic_schema):
    #     """Test that multiple query types can be allowed."""
    #     # Modify schema to allow multiple query types and disable WHERE clause requirement
    #     basic_schema.allowed_query_types = {QueryType.SELECT, QueryType.INSERT}
    #     basic_schema.tables["users"].require_where_clause = False

    #     guard = SQLSecurityGuard(schema=basic_schema)

    #     # Test SELECT
    #     select_query = "SELECT id FROM users"
    #     assert guard.validate_query(select_query)

    #     # Test INSERT
    #     insert_query = "INSERT INTO users (username) VALUES ('test')"
<<<<<<< HEAD
    #     assert guard.validate_query(insert_query)

class TestColumnAccessWithMixedAccess:
    def test_mixed_access_permissions(self, mixed_access_guard):
        """Test various access permissions scenarios."""
        
        # Should succeed: Reading from both READ and WRITE columns
        mixed_access_guard.validate_query("""
            SELECT id, username, email 
            FROM users 
            WHERE id = 1
        """)

        # Should succeed: Modifying WRITE columns
        mixed_access_guard.validate_query("""
            UPDATE users 
            SET email = 'new@email.com'
            WHERE id = 1
        """)

        # Should succeed: Inserting into WRITE columns
        mixed_access_guard.validate_query("""
            INSERT INTO audit_log (action) 
            VALUES ('user_login')
        """)

        # Should fail: Attempting to modify READ-only column
        with pytest.raises(ColumnAccessError):
            mixed_access_guard.validate_query("""
                UPDATE users 
                SET username = 'new_username' 
                WHERE id = 1
            """)

    def test_mixed_access_complex_queries(self, mixed_access_guard):
        """Test complex queries with mixed access permissions."""
        
        # Should succeed: Complex query using only READ operations
        mixed_access_guard.validate_query("""
            SELECT u.id, u.username, u.email
            FROM users u
            WHERE u.id IN (
                SELECT id FROM users WHERE email LIKE '%.com'
            )
            GROUP BY u.id, u.username, u.email
        """)

        # Should fail: Complex query attempting to read from column without SELECT permission
        with pytest.raises(ColumnAccessError):
            mixed_access_guard.validate_query("""
                SELECT u.id, u.username, u.last_login
                FROM users u
                WHERE u.id IN (
                    SELECT id FROM users WHERE email LIKE '%.com'
                )
            """)

    def test_delete_permissions(self, mixed_access_guard):
        """Test delete permissions with mixed access."""
        
        # Should fail: DELETE not allowed on users table
        with pytest.raises(ColumnAccessError):
            mixed_access_guard.validate_query("""
                DELETE FROM users
                WHERE id = 1
            """)

        # Should fail: DELETE not allowed on audit_log table
        with pytest.raises(ColumnAccessError):
            mixed_access_guard.validate_query("""
                DELETE FROM audit_log
                WHERE action = 'test'
            """)
=======
    #     assert guard.validate_query(insert_query)
>>>>>>> c00c220f
<|MERGE_RESOLUTION|>--- conflicted
+++ resolved
@@ -345,7 +345,6 @@
 
     #     # Test INSERT
     #     insert_query = "INSERT INTO users (username) VALUES ('test')"
-<<<<<<< HEAD
     #     assert guard.validate_query(insert_query)
 
 class TestColumnAccessWithMixedAccess:
@@ -418,7 +417,4 @@
             mixed_access_guard.validate_query("""
                 DELETE FROM audit_log
                 WHERE action = 'test'
-            """)
-=======
-    #     assert guard.validate_query(insert_query)
->>>>>>> c00c220f
+            """)