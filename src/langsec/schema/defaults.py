--- conflicted
+++ resolved
@@ -3,71 +3,28 @@
 
 low_security_config = SecuritySchema(
     allow_subqueries=True,
-<<<<<<< HEAD
     allow_temp_tables=False,
     max_query_length=1000,
-    default_table_security_schema=TableSchema(),
-    default_column_security_schema=ColumnSchema(
-        access=Access.READ,
-        allowed_operations={"SELECT"},
-        allowed_aggregations={AggregationType.SUM, AggregationType.AVG, AggregationType.COUNT, AggregationType.MAX, AggregationType.MIN}
-    )
-=======
-    allow_unions=True,
-    allow_temp_tables=True,
-    max_query_length=1000,
-    # Table access parameters
-    require_where_clause=False,
-    allow_group_by=True,
-    # Column access parameters
-    access=ColumnAccess.READ,
+    access=Access.READ,
     allowed_operations={"SELECT", "JOIN", "GROUP BY", "INSERT", "UPDATE", "DELETE"},
     allowed_aggregations={AggregationType.SUM, AggregationType.AVG, AggregationType.COUNT, AggregationType.MAX, AggregationType.MIN}
->>>>>>> 4309eb77
 )
 
 medium_security_config = SecuritySchema(
     allow_subqueries=False,
     allow_temp_tables=False,
     max_query_length=500,
-<<<<<<< HEAD
-    default_table_security_schema=TableSchema(
-    ),
-    default_column_security_schema=ColumnSchema(
-        access=Access.READ,
-        allowed_operations={"SELECT"},
-        allowed_aggregations={AggregationType.SUM, AggregationType.AVG}
-    )
-=======
-    # Table access parameters
-    require_where_clause=True,
-    allow_group_by=True,
-    # Column access parameters
-    access=ColumnAccess.READ,
+    # Column parameters
+    access=Access.READ,
     allowed_operations={"SELECT", "JOIN"},
     allowed_aggregations={AggregationType.SUM, AggregationType.AVG}
->>>>>>> 4309eb77
 )
 
 high_security_config = SecuritySchema(
     allow_subqueries=False,
     allow_temp_tables=False,
     max_query_length=200,
-<<<<<<< HEAD
-    default_table_security_schema=TableSchema(
-    ),
-    default_column_security_schema=ColumnSchema(
-        access=Access.READ,
-        allowed_operations=set(),
-        allowed_aggregations=set()
-    )
-=======
-    # Table access parameters
-    require_where_clause=True,
-    allow_group_by=False,
-    # Column access parameters
-    access=ColumnAccess.READ,
+    access=Access.READ,
     allowed_operations={"SELECT"},
     allowed_aggregations=set()
->>>>>>> 4309eb77
 )