--- conflicted
+++ resolved
@@ -1,23 +1,14 @@
 from typing import Dict, Optional, Set, Union
 from pydantic import BaseModel, Field, field_validator, ConfigDict
 
-<<<<<<< HEAD
-from .sql.operations import JoinRule
-from .sql.enums import AggregationType, Access
-=======
-from .sql.enums import AggregationType, Access, JoinType, QueryType
->>>>>>> c00c220f
+from .sql.enums import AggregationType, Access, JoinType
 
 
 class ColumnSchema(BaseModel):
     """Schema defining security rules for a database column."""
 
     access: Access = Field(default=Access.DENIED)
-<<<<<<< HEAD
     allowed_operations: Set[str] = Field(default_factory=lambda: {"SELECT"})
-=======
-    allowed_operations: Set[QueryType] = Field(default_factory=set)
->>>>>>> c00c220f
     allowed_aggregations: Set[AggregationType] = Field(default_factory=set)
 
     model_config = ConfigDict(validate_assignment=True, arbitrary_types_allowed=True)
@@ -33,23 +24,6 @@
     """Schema defining security rules for a database table."""
 
     columns: Dict[str, ColumnSchema] = Field(default_factory=dict)
-<<<<<<< HEAD
-    allowed_joins: Dict[str, JoinRule] = Field(default_factory=dict)
-    default_allowed_join: Optional[JoinRule] = Field(default_factory=JoinRule)
-
-    model_config = ConfigDict(validate_assignment=True, arbitrary_types_allowed=True)
-
-    def get_table_allowed_joins(self, column: str) -> JoinRule:
-        """Get join rules for a column, returning default JoinRule if none specified."""
-        return self.allowed_joins.get(column, self.default_allowed_join or JoinRule())
-
-    @field_validator("allowed_joins", mode="before")
-    @classmethod
-    def ensure_join_rules(cls, v: Optional[Dict]) -> Dict[str, JoinRule]:
-        """Ensures join rules are properly instantiated."""
-        if not isinstance(v, dict):
-            return {}
-=======
     allowed_joins: Dict[str, Set[JoinType]] = Field(default_factory=dict)
     default_allowed_join: Optional[Set[JoinType]] = Field(default_factory=set)
 
@@ -57,7 +31,7 @@
 
     def get_table_allowed_joins(self, column: str) -> Set[JoinType]:
         """Get join rules for a column, returning default JoinRule if none specified."""
-        return self.allowed_joins.get(column, self.default_allowed_join or {})
+        return self.allowed_joins.get(column, self.default_allowed_join or set())
 
     @field_validator("allowed_joins", mode="before")
     @classmethod
@@ -67,7 +41,7 @@
             return {}
 
         return {
-            k: v[k] if isinstance(v[k], set) else (v[k] or {})
+            k: v[k] if isinstance(v[k], set) else set(v[k] or [])
             for k in v
         }
 
@@ -81,31 +55,7 @@
             return None
         if isinstance(v, set):
             return v
-        return (v or {})
-
-    @classmethod
-    def create_default(cls, **kwargs) -> "TableSchema":
-        """Create a default table schema with optional overrides."""
-        valid_fields = {k: v for k, v in kwargs.items() if k in cls.model_fields}
-        return cls(**valid_fields)
->>>>>>> c00c220f
-
-        return {
-            k: v[k] if isinstance(v[k], JoinRule) else JoinRule(**(v[k] or {}))
-            for k in v
-        }
-
-    @field_validator("default_allowed_join", mode="before")
-    @classmethod
-    def ensure_default_join_rule(
-        cls, v: Optional[Union[Dict, JoinRule]]
-    ) -> Optional[JoinRule]:
-        """Ensures default join rule is properly instantiated."""
-        if v is None:
-            return None
-        if isinstance(v, JoinRule):
-            return v
-        return JoinRule(**(v or {}))
+        return set(v or [])
 
     @classmethod
     def create_default(cls, **kwargs) -> "TableSchema":
@@ -120,11 +70,7 @@
     tables: Dict[str, TableSchema] = Field(default_factory=dict)
     max_joins: int = Field(default=3, ge=0)
     allow_subqueries: bool = True
-<<<<<<< HEAD
     allow_temp_tables: bool = False # TODO: Implement temp tables
-=======
-    allow_temp_tables: bool = False
->>>>>>> c00c220f
     max_query_length: Optional[int] = Field(default=None, ge=0)
     sql_injection_protection: bool = True
     forbidden_keywords: Set[str] = Field(
@@ -149,35 +95,6 @@
     default_column_security_schema: ColumnSchema = Field(default_factory=ColumnSchema)
 
     model_config = ConfigDict(validate_assignment=True, arbitrary_types_allowed=True)
-
-    def __init__(self, **data):
-        # Initialize default schemas before parent initialization
-        column_fields = {
-            "access": data.get("access"),
-            "allowed_operations": data.get("allowed_operations"),
-            "allowed_aggregations": data.get("allowed_aggregations"),
-        }
-        # Only include non-None values
-        column_fields = {k: v for k, v in column_fields.items() if v is not None}
-
-        # Create default schemas
-        if "default_column_security_schema" not in data:
-            data["default_column_security_schema"] = ColumnSchema(**column_fields)
-
-        if "default_table_security_schema" not in data:
-            table_fields = {
-                "columns": {},  # Empty default columns
-                "allowed_joins": {},  # Empty default joins
-                "default_allowed_join": (
-                    JoinRule()
-                    if column_fields.get("allowed_operations")
-                    and "JOIN" in column_fields["allowed_operations"]
-                    else None
-                ),
-            }
-            data["default_table_security_schema"] = TableSchema(**table_fields)
-
-        super().__init__(**data)
 
     def __init__(self, **data):
         # Initialize default schemas before parent initialization
