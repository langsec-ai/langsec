from typing import Dict, Tuple, Optional
from sqlglot import exp
from .base import BaseQueryValidator
from ..schema.sql.enums import JoinType
from ..exceptions.errors import JoinViolationError


class JoinValidator(BaseQueryValidator):
    def validate(self, parsed: exp.Expression) -> None:
        """Validates all JOIN operations in the query."""
        aliases = self._collect_table_aliases(parsed)
        joins = list(parsed.find_all(exp.Join))

        if self.schema.max_joins and len(joins) > self.schema.max_joins:
            raise JoinViolationError(
                f"Number of joins ({len(joins)}) exceeds maximum allowed ({self.schema.max_joins})"
            )

        for join in joins:
            self._validate_single_join(join, aliases)

    def _validate_single_join(self, join: exp.Join, aliases: Dict[str, str]) -> None:
        """Validates a single JOIN operation."""
        left_table, right_table = self._get_join_tables(join)
        if not left_table or not right_table:
            return

        # Resolve aliases to actual table names
        left_table = aliases.get(left_table.lower(), left_table.lower())
        right_table = aliases.get(right_table.lower(), right_table.lower())

        join_type = self._get_join_type(join)

        # Get schema for both tables
        left_schema = self.schema.get_table_schema(left_table)
        right_schema = self.schema.get_table_schema(right_table)

        left_join_rule = left_schema.get_table_allowed_joins(right_table)
        right_join_rule = right_schema.get_table_allowed_joins(left_table)

        # For FULL JOIN, check both directions
        if join_type == JoinType.FULL:
            if not left_join_rule or not right_join_rule:
                raise JoinViolationError(
                    f"FULL JOIN between {left_table} and {right_table} is not allowed"
                )

            if (
                JoinType.FULL not in left_join_rule
                or JoinType.FULL not in right_join_rule
            ):
                raise JoinViolationError(
                    f"FULL JOIN not allowed between {left_table} and {right_table}"
                )

        # Handle RIGHT JOIN by checking if equivalent LEFT JOIN is allowed in reverse direction
        elif join_type == JoinType.RIGHT:
<<<<<<< HEAD
            if (
                not right_join_rule
                or JoinType.LEFT not in right_join_rule.allowed_types
            ):
=======
            if not right_join_rule or JoinType.LEFT not in right_join_rule:
>>>>>>> c00c220f
                raise JoinViolationError(
                    f"RIGHT JOIN from {left_table} to {right_table} is not allowed as {right_table} "
                    f"does not allow LEFT JOIN with {left_table}"
                )

        elif join_type == JoinType.CROSS:
            if not left_join_rule and not right_join_rule:
                raise JoinViolationError(
                    f"CROSS JOIN between {left_table} and {right_table} is not allowed"
                )
<<<<<<< HEAD
            if JoinType.CROSS not in (
                left_join_rule.allowed_types if left_join_rule else set()
            ) and JoinType.CROSS not in (
                right_join_rule.allowed_types if right_join_rule else set()
            ):
=======
            if JoinType.CROSS not in (left_join_rule if left_join_rule else set()) and \
               JoinType.CROSS not in (right_join_rule if right_join_rule else set()):
>>>>>>> c00c220f
                raise JoinViolationError(
                    f"CROSS JOIN not allowed between {left_table} and {right_table}"
                )

        # For LEFT and INNER joins, validate normally
        else:
            if not left_join_rule:
                raise JoinViolationError(
                    f"Join between {left_table} and {right_table} is not allowed"
                )

            if join_type not in left_join_rule:
                raise JoinViolationError(
                    f"Join type {join_type} not allowed between {left_table} and {right_table}. "
                    f"Allowed types: {left_join_rule}"
                )

    def _collect_table_aliases(self, parsed: exp.Expression) -> Dict[str, str]:
        """Collects all table aliases in the query."""
        aliases = {}

        for table in parsed.find_all(exp.Table):
            if table.alias:
                aliases[str(table.alias).lower()] = str(table.name).lower()

        for join in parsed.find_all(exp.Join):
            if isinstance(join.this, exp.Table) and join.this.alias:
                aliases[str(join.this.alias).lower()] = str(join.this.name).lower()

        return aliases

    def _get_join_tables(self, join: exp.Join) -> Tuple[Optional[str], Optional[str]]:
        """Gets the two tables involved in a join."""
        right_table = None
        left_table = None

        if isinstance(join.this, exp.Table):
            right_table = join.this.name

        # Get the table from the Select that the Join operates on.
        left_table = self._get_default_table(join, None)

        return left_table, right_table

    def _get_join_type(self, join: exp.Join) -> JoinType:
        """Determines the type of join from the sqlglot Join expression."""
        if join.kind == "CROSS":
            return JoinType.CROSS

        if not join.side:
            return JoinType.INNER

        join_side = join.side.upper()
        if join_side == "RIGHT":
            return JoinType.RIGHT
        elif join_side == "LEFT":
            return JoinType.LEFT
        elif join_side in ("FULL", "OUTER"):  # Handle both FULL and OUTER as FULL
            return JoinType.FULL

        return JoinType.INNER<|MERGE_RESOLUTION|>--- conflicted
+++ resolved
@@ -55,14 +55,7 @@
 
         # Handle RIGHT JOIN by checking if equivalent LEFT JOIN is allowed in reverse direction
         elif join_type == JoinType.RIGHT:
-<<<<<<< HEAD
-            if (
-                not right_join_rule
-                or JoinType.LEFT not in right_join_rule.allowed_types
-            ):
-=======
             if not right_join_rule or JoinType.LEFT not in right_join_rule:
->>>>>>> c00c220f
                 raise JoinViolationError(
                     f"RIGHT JOIN from {left_table} to {right_table} is not allowed as {right_table} "
                     f"does not allow LEFT JOIN with {left_table}"
@@ -73,16 +66,8 @@
                 raise JoinViolationError(
                     f"CROSS JOIN between {left_table} and {right_table} is not allowed"
                 )
-<<<<<<< HEAD
-            if JoinType.CROSS not in (
-                left_join_rule.allowed_types if left_join_rule else set()
-            ) and JoinType.CROSS not in (
-                right_join_rule.allowed_types if right_join_rule else set()
-            ):
-=======
             if JoinType.CROSS not in (left_join_rule if left_join_rule else set()) and \
                JoinType.CROSS not in (right_join_rule if right_join_rule else set()):
->>>>>>> c00c220f
                 raise JoinViolationError(
                     f"CROSS JOIN not allowed between {left_table} and {right_table}"
                 )
